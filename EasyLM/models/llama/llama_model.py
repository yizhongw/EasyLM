--- conflicted
+++ resolved
@@ -67,11 +67,8 @@
         'intermediate_size': 11008,
         'num_hidden_layers': 32,
         'num_attention_heads': 32,
-<<<<<<< HEAD
         'max_sequence_length': 16384,
-=======
         'max_sequence_length': 4096,
->>>>>>> 4f1d723a
         'initializer_range': 0.02,
         'rms_norm_eps': 1e-6,
         'use_cache': True,
