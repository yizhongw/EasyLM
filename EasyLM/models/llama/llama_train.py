--- conflicted
+++ resolved
@@ -10,14 +10,10 @@
 import jax
 import jax.numpy as jnp
 from jax.experimental.pjit import pjit, with_sharding_constraint
-<<<<<<< HEAD
-from jax.experimental import PartitionSpec as PS
-=======
 from jax.sharding import PartitionSpec as PS
 import flax
 from flax import linen as nn
 from flax.jax_utils import prefetch_to_device
->>>>>>> 4d5fdafe
 from flax.training.train_state import TrainState
 import torch
 from jax.sharding import NamedSharding
@@ -286,7 +282,6 @@
 
         sharded_rng = next_rng()
 
-<<<<<<< HEAD
         if FLAGS.num_epochs > 0:
             epoch_counter = trange(0, FLAGS.num_epochs, ncols=0, position=0)
             step_counter = trange(start_step, steps_per_epoch, ncols=0, position=1)
@@ -322,7 +317,7 @@
                             eval_metric_list.append(eval_metrics)
                         metrics.update(average_metrics(eval_metric_list))
                     log_metrics = {"step": step}
-                    metrics = {k: float(v) for k, v in metrics.items()}
+                    log_metrics = jax.device_get(log_metrics)
                     log_metrics.update(metrics)
                     logger.log(log_metrics)
                     tqdm.write("\n" + pprint.pformat(log_metrics) + "\n")
@@ -333,32 +328,6 @@
                     save_checkpoint(train_state)
             # save model at the end of each epoch
             if FLAGS.save_model_freq > 0:
-=======
-        step_counter = trange(start_step, FLAGS.total_steps, ncols=0)
-
-        for step, batch in zip(step_counter, dataset):
-            train_state, sharded_rng, metrics = sharded_train_step(
-                train_state, sharded_rng, batch
-            )
-
-            if step % FLAGS.log_freq == 0:
-                if FLAGS.eval_steps > 0:
-                    eval_metric_list = []
-                    for _ in range(FLAGS.eval_steps):
-                        sharded_rng, eval_metrics = sharded_eval_step(
-                            train_state, sharded_rng, next(eval_iterator)
-                        )
-                        eval_metric_list.append(eval_metrics)
-                    metrics.update(average_metrics(eval_metric_list))
-
-                log_metrics = {"step": step}
-                log_metrics.update(metrics)
-                log_metrics = jax.device_get(log_metrics)
-                logger.log(log_metrics)
-                tqdm.write("\n" + pprint.pformat(log_metrics) + "\n")
-
-            if FLAGS.save_milestone_freq > 0 and (step + 1) % FLAGS.save_milestone_freq == 0:
->>>>>>> 4d5fdafe
                 save_checkpoint(train_state, milestone=True)
             # reset step counter
             if FLAGS.num_epochs > 0:
