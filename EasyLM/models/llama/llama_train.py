import jax
jax.devices()  # sync the tpus...

import pprint
import math

from tqdm import tqdm, trange
import mlxu

import jax
import jax.numpy as jnp
from jax.experimental.pjit import pjit
from jax.sharding import PartitionSpec as PS
from flax.training.train_state import TrainState
import torch

from EasyLM.data import DatasetFactory
from EasyLM.checkpoint import StreamingCheckpointer
from EasyLM.optimizers import OptimizerFactory
from EasyLM.jax_utils import (
    JaxRNG, JaxDistributedConfig, next_rng, match_partition_rules,
    cross_entropy_loss_and_accuracy, global_norm, get_float_dtype_by_name,
    set_random_seed, average_metrics, get_weight_decay_mask,
    make_shard_and_gather_fns, with_sharding_constraint, average_metrics
)
from EasyLM.models.llama.llama_model import (
    LLaMAConfig, FlaxLLaMAForCausalLMModule
)


FLAGS, FLAGS_DEF = mlxu.define_flags_with_default(
    seed=42,
<<<<<<< HEAD
    initialize_jax_distributed=False,
    mp_mesh_dim='1,-1,1',
    num_epochs=0,
    warmup_ratio=.0,
    dtype='bf16',
=======
    mesh_dim='1,-1,1',
    dtype='fp32',
>>>>>>> f9261480
    total_steps=10000,
    load_llama_config='',
    update_llama_config='',
    load_checkpoint='',
    load_dataset_state='',
    log_freq=50,
    save_model_freq=0,
    save_milestone_freq=0,
    eval_steps=0,
    tokenizer=LLaMAConfig.get_tokenizer_config(),
    train_dataset=DatasetFactory.get_default_config(),
    eval_dataset=DatasetFactory.get_default_config(),
    optimizer=OptimizerFactory.get_default_config(),
    checkpointer=StreamingCheckpointer.get_default_config(),
    llama=LLaMAConfig.get_default_config(),
    logger=mlxu.WandBLogger.get_default_config(),
    log_all_worker=False,
    jax_distributed=JaxDistributedConfig.get_default_config(),
)


def main(argv):
<<<<<<< HEAD
    if FLAGS.initialize_jax_distributed:
        jax.distributed.initialize()

    mesh = LLaMAConfig.get_jax_mesh(FLAGS.mp_mesh_dim)

=======
    JaxDistributedConfig.initialize(FLAGS.jax_distributed)
>>>>>>> f9261480
    variant = mlxu.get_user_flags(FLAGS, FLAGS_DEF)
    flags_config_dict = mlxu.user_flags_to_config_dict(FLAGS, FLAGS_DEF)
    logger = mlxu.WandBLogger(
        config=FLAGS.logger,
        variant=variant,
        enable=FLAGS.log_all_worker or (jax.process_index() == 0),
    )
    set_random_seed(FLAGS.seed)

    tokenizer = LLaMAConfig.get_tokenizer(FLAGS.tokenizer)
    dataset = DatasetFactory.load_dataset(FLAGS.train_dataset, tokenizer)
    if FLAGS.load_dataset_state != '':
        dataset.load_state_dict(mlxu.load_pickle(FLAGS.load_dataset_state))

    if isinstance(dataset, torch.utils.data.DataLoader):
        wrapped_dataset = dataset.dataset
    else:
        wrapped_dataset = dataset

    real_batch_size = wrapped_dataset.config.batch_size
    steps_per_epoch = len(wrapped_dataset) // real_batch_size

    if FLAGS.eval_steps > 0:
        eval_dataset = DatasetFactory.load_dataset(
            FLAGS.eval_dataset, tokenizer
        )

    seq_length = wrapped_dataset.seq_length

    print("Building model...")
    if FLAGS.load_llama_config != '':
        llama_config = LLaMAConfig.load_config(FLAGS.load_llama_config)
    else:
        llama_config = LLaMAConfig(**FLAGS.llama)

    if FLAGS.update_llama_config != '':
        llama_config.update(dict(eval(FLAGS.update_llama_config)))

    llama_config.update(dict(
        bos_token_id=wrapped_dataset.tokenizer.bos_token_id,
        eos_token_id=wrapped_dataset.tokenizer.eos_token_id,
    ))
    if llama_config.vocab_size < wrapped_dataset.vocab_size:
        llama_config.update(dict(vocab_size=wrapped_dataset.vocab_size))

    model = FlaxLLaMAForCausalLMModule(
        llama_config, dtype=get_float_dtype_by_name(FLAGS.dtype)
    )

    print("Building optimizer...")
    if FLAGS.num_epochs > 0:
        FLAGS.optimizer.adamw_optimizer.lr_decay_steps = FLAGS.num_epochs * steps_per_epoch
        if FLAGS.warmup_ratio > 0:
            FLAGS.optimizer.adamw_optimizer.lr_warmup_steps = math.ceil(FLAGS.warmup_ratio * FLAGS.num_epochs * steps_per_epoch)

    optimizer, optimizer_info = OptimizerFactory.get_optimizer(
        FLAGS.optimizer,
        get_weight_decay_mask(LLaMAConfig.get_weight_decay_exclusions())
    )

    def create_trainstate_from_params(params):
        return TrainState.create(params=params, tx=optimizer, apply_fn=None)

    def init_fn(rng):
        rng_generator = JaxRNG(rng)
        params = model.init(
            input_ids=jnp.zeros((4, seq_length), dtype=jnp.int32),
            position_ids=jnp.zeros((4, seq_length), dtype=jnp.int32),
            attention_mask=jnp.ones((4, seq_length), dtype=jnp.int32),
            rngs=rng_generator(llama_config.rng_keys()),
        )
        return TrainState.create(params=params, tx=optimizer, apply_fn=None)

    def eval_step(train_state, rng, batch):
        rng_generator = JaxRNG(rng)
        batch = with_sharding_constraint(batch, PS(('dp', 'fsdp')))
        logits = model.apply(
            train_state.params, batch['tokens'], deterministic=True,
            rngs=rng_generator(llama_config.rng_keys()),
        ).logits
        loss, accuracy = cross_entropy_loss_and_accuracy(
            logits, batch['tokens'], batch['loss_masks']
        )
        metrics = dict(
            eval_loss=loss,
            eval_accuracy=accuracy,
        )
        return rng_generator(), metrics

    def train_step(train_state, rng, batch):
        rng_generator = JaxRNG(rng)
        batch = with_sharding_constraint(batch, PS(('dp', 'fsdp')))
        def loss_and_accuracy(params):
            logits = model.apply(
                params, batch['tokens'], deterministic=False,
                rngs=rng_generator(llama_config.rng_keys()),
            ).logits
            return cross_entropy_loss_and_accuracy(
                logits, batch['tokens'], batch['loss_masks']
            )
        grad_fn = jax.value_and_grad(loss_and_accuracy, has_aux=True)
        (loss, accuracy), grads = grad_fn(train_state.params)
        train_state = train_state.apply_gradients(grads=grads)
        metrics = dict(
            loss=loss,
            accuracy=accuracy,
            learning_rate=optimizer_info['learning_rate_schedule'](train_state.step),
            gradient_norm=global_norm(grads),
            param_norm=global_norm(train_state.params),
        )
        return train_state, rng_generator(), metrics

    print("Initializing training state and pjitting...")
    train_state_shapes = jax.eval_shape(init_fn, next_rng())
    train_state_partition = match_partition_rules(
        LLaMAConfig.get_partition_rules(), train_state_shapes
    )

    shard_fns, gather_fns = make_shard_and_gather_fns(
        train_state_partition, train_state_shapes
    )
    checkpointer = StreamingCheckpointer(
        FLAGS.checkpointer, logger.output_dir,
        enable=jax.process_index() == 0,
    )

    sharded_init_fn = pjit(
        init_fn,
        in_shardings=PS(),
        out_shardings=train_state_partition
    )

    sharded_create_trainstate_from_params = pjit(
        create_trainstate_from_params,
        in_shardings=(train_state_partition.params, ),
        out_shardings=train_state_partition,
        donate_argnums=(0, ),
    )

    sharded_train_step = pjit(
        train_step,
        in_shardings=(train_state_partition, PS(), PS()),
        out_shardings=(train_state_partition, PS(), PS()),
        donate_argnums=(0, 1),
    )

    sharded_eval_step = pjit(
        eval_step,
        in_shardings=(train_state_partition, PS(), PS()),
        out_shardings=(PS(), PS()),
        donate_argnums=(1,),
    )

    def save_checkpoint(train_state, milestone=False):
        step = int(jax.device_get(train_state.step))
        metadata = dict(
            step=step,
            variant=variant,
            flags=flags_config_dict,
            llama_config=llama_config.to_dict(),
        )
        checkpointer.save_all(
            train_state=train_state,
            gather_fns=gather_fns,
            metadata=metadata,
            milestone=milestone,
        )

    with mesh:
        train_state, restored_params = None, None
        if FLAGS.load_checkpoint != '':
            print("Loading checkpoint... (may take time to download)")
            train_state, restored_params = checkpointer.load_trainstate_checkpoint(
                FLAGS.load_checkpoint, train_state_shapes, shard_fns
            )
            print("Checkpoint loaded.")

        if train_state is None and restored_params is None:
            # Initialize from scratch
            train_state = sharded_init_fn(next_rng())
        elif train_state is None and restored_params is not None:
            # Restore from params but initialize train_state
            train_state = sharded_create_trainstate_from_params(restored_params)
            del restored_params

        start_step = int(jax.device_get(train_state.step))

        # if FLAGS.save_model_freq > 0:
        #     print("Initial save...")
        #     save_checkpoint(train_state)

        sharded_rng = next_rng()

        if FLAGS.num_epochs > 0:
            epoch_counter = trange(0, FLAGS.num_epochs, ncols=0, position=0)
            step_counter = trange(start_step, steps_per_epoch, ncols=0, position=1)
        else:
            epoch_counter = trange(0, math.ceil(FLAGS.total_steps / steps_per_epoch), ncols=0, position=0)
            step_counter = trange(start_step, FLAGS.total_steps, ncols=0, position=1)

        for epoch in epoch_counter:
            for step, batch in zip(step_counter, dataset):
                if isinstance(batch, (list, tuple)):
                    batch = {
                        'tokens': batch[0],
                        'loss_masks': batch[1],
                    }
                train_state, sharded_rng, metrics = sharded_train_step(
                    train_state, sharded_rng, batch
                )

                if step % FLAGS.log_freq == 0:
                    if FLAGS.eval_steps > 0:
                        eval_metric_list = []
                        for batch in eval_dataset:
                            if isinstance(batch, (list, tuple)):
                                batch = {
                                    'tokens': batch[0],
                                    'loss_masks': batch[1],
                                }
                            sharded_rng, eval_metrics = sharded_eval_step(
                                train_state, sharded_rng, batch
                            )
                            eval_metric_list.append(eval_metrics)
                        metrics.update(average_metrics(eval_metric_list))
                    log_metrics = {"step": step}
                    log_metrics = jax.device_get(log_metrics)
                    log_metrics.update(metrics)
                    log_metrics = {k: float(v) for k, v in log_metrics.items()}
                    logger.log(log_metrics)
                    tqdm.write("\n" + pprint.pformat(log_metrics) + "\n")

                if FLAGS.save_milestone_freq > 0 and (step + 1) % FLAGS.save_milestone_freq == 0:
                    save_checkpoint(train_state, milestone=True)
                elif FLAGS.save_model_freq > 0 and (step + 1) % FLAGS.save_model_freq == 0:
                    save_checkpoint(train_state)
            # save model at the end of each epoch
            if FLAGS.save_model_freq > 0:
                save_checkpoint(train_state, milestone=True)
            # reset step counter
            if FLAGS.num_epochs > 0:
                step_counter = trange(start_step, steps_per_epoch, ncols=0, position=1)
            else:
                step_counter = trange(start_step, FLAGS.total_steps, ncols=0, position=1)

        # final log
        if FLAGS.log_freq > 0:
            log_metrics = {"step": step}
            metrics = {k: float(v) for k, v in metrics.items()}
            log_metrics.update(metrics)
            logger.log(log_metrics)
            tqdm.write("\n" + pprint.pformat(log_metrics) + "\n")
        if True:#FLAGS.save_model_freq > 0:
            save_checkpoint(train_state, milestone=True)


if __name__ == "__main__":
    mlxu.run(main)<|MERGE_RESOLUTION|>--- conflicted
+++ resolved
@@ -30,16 +30,9 @@
 
 FLAGS, FLAGS_DEF = mlxu.define_flags_with_default(
     seed=42,
-<<<<<<< HEAD
     initialize_jax_distributed=False,
-    mp_mesh_dim='1,-1,1',
-    num_epochs=0,
-    warmup_ratio=.0,
-    dtype='bf16',
-=======
     mesh_dim='1,-1,1',
     dtype='fp32',
->>>>>>> f9261480
     total_steps=10000,
     load_llama_config='',
     update_llama_config='',
@@ -62,15 +55,9 @@
 
 
 def main(argv):
-<<<<<<< HEAD
     if FLAGS.initialize_jax_distributed:
         jax.distributed.initialize()
 
-    mesh = LLaMAConfig.get_jax_mesh(FLAGS.mp_mesh_dim)
-
-=======
-    JaxDistributedConfig.initialize(FLAGS.jax_distributed)
->>>>>>> f9261480
     variant = mlxu.get_user_flags(FLAGS, FLAGS_DEF)
     flags_config_dict = mlxu.user_flags_to_config_dict(FLAGS, FLAGS_DEF)
     logger = mlxu.WandBLogger(
