--- conflicted
+++ resolved
@@ -771,15 +771,12 @@
             "indices": np.array(idx, dtype=np.int32),
             "truncated": chosen_truncated or rejected_truncated,
         }
-<<<<<<< HEAD
-
-=======
+
         # add margin if it exists
         if 'margin' in sample:
             batch_item['margin'] = np.array(sample['margin'], dtype=np.float32)
         return batch_item
-    
->>>>>>> f2afedff
+
 # util method for padding out a batch to match a batch size. This lets us use small batches
 # while still respecting the TPU sharding
 def pad_out_to_full_batch(desired_batch_size, batch):
