import dataclasses
import pprint
import time
from functools import partial
import json
<<<<<<< HEAD
import collections
import random

import jax
import torch
from torch.utils.data import DataLoader, Dataset
=======
from multiprocessing import Pool

import h5py
>>>>>>> aa1c19f8
import mlxu
from ml_collections.config_dict import config_dict
from ml_collections import ConfigDict
from tqdm import tqdm, trange
import numpy as np
from jax.sharding import NamedSharding

from datasets import load_dataset


# a small helper function for pytorch dataloader
def numpy_collate(batch):
    if isinstance(batch[0], np.ndarray):
        return np.stack(batch)
    elif isinstance(batch[0], (tuple, list)):
        transposed = zip(*batch)
        return [numpy_collate(samples) for samples in transposed]
    else:
        return np.array(batch)

class DatasetFactory(object):
    """ Datset builder class. """

    @staticmethod
    def get_default_config(updates=None):
        config = ConfigDict()
        config.type = 'huggingface'
        config.text_processor = TextProcessor.get_default_config()
        config.huggingface_dataset = HuggingfaceDataset.get_default_config()
        config.json_dataset = JsonDataset.get_default_config()
        config.json_torch_dataset = JsonTorchDataset.get_default_config()

        if updates is not None:
            config.update(ConfigDict(updates).copy_and_resolve_references())
        return config

    @classmethod
    def load_dataset(cls, config, tokenizer, **kwargs):
        config = cls.get_default_config(config)
        text_processor = TextProcessor(config.text_processor, tokenizer)
        if config.type == 'huggingface':
            return HuggingfaceDataset(
                config.huggingface_dataset, tokenizer, text_processor, **kwargs
            )
        elif config.type == 'json':
            return JsonDataset(config.json_dataset, tokenizer, text_processor, **kwargs)
        elif config.type == 'json_torch':
            torch.manual_seed(0)
            dataset = JsonTorchDataset(config.json_torch_dataset, tokenizer, text_processor, **kwargs)
            # sampler = torch.utils.data.distributed.DistributedSampler(
            #     dataset, shuffle=True, num_replicas=jax.process_count(), rank=jax.process_index(), drop_last=True
            # )
            return DataLoader(
                dataset,
                batch_size=config.json_torch_dataset.batch_size,
                num_workers=config.json_torch_dataset.num_workers,
                shuffle=True,
                collate_fn=numpy_collate,
                drop_last=True  # sometimes batch doesnt split across tpu well.
            )
        else:
            raise ValueError(f'Unknown dataset type: {config.type}')

    def __init__(self):
        raise ValueError('DatasetFactory is a static class and should not be instantiated.')


def create_device_to_index(global_mesh, global_data_shape, data_axes):
    return jax.tree_map(
        lambda shape, axes: jax.global_device_array.get_shard_indices(shape, global_mesh, axes),
        global_data_shape,
        data_axes
    )


def partition_data_on_hosts(
        batch,
        device_to_index,
        global_data_shape,
        global_mesh,
        data_axes
):
    """Fill device buffers with appropriate slice of the globally identical data."""
    # for each leaf in the data output pytree
    def form_gda(element, shape, axes, device_to_index):
        # iterate over the local devices, getting the correct slice
        device_buffers = [
            jax.device_put(element[device_to_index[device]], device)
            for device in jax.local_devices()
        ]
        #  Wrap device buffers as GDA
        gda = jax.make_array_from_single_device_arrays(shape, NamedSharding(global_mesh, axes), device_buffers)
        return gda

    # tree map over multiple trees uses the first tree as a structure
    # prefix, which means subsequent trees follow
    pytree_of_gdas = jax.tree_map(
        form_gda, batch, global_data_shape, data_axes, device_to_index)

    return pytree_of_gdas

# example:
# create your batch shapes manually - this is global_data_shape
# then wrap batch with:
# device_index = create_device_to_index(mesh, global_data_shape, PS("dp"))
# partition_data_on_hosts(batch, device_to_index, global_data_shape, mesh, PS("dp"))



class TextProcessor(object):
    """ Example processor that converts a dictionary of texts into tokens. """

    @staticmethod
    def get_default_config(updates=None):
        config = ConfigDict()
        config.fields_from_example = ''
        config.fields = ''
        config.subfield_separator = ' '
        config.add_bos_token = True
        config.add_eos_token = True
        config.prepend_text = ''
        if updates is not None:
            config.update(ConfigDict(updates).copy_and_resolve_references())
        return config

    def __init__(self, config, tokenizer):
        self.config = self.get_default_config(config)
        assert self.config.fields != '' or self.config.fields_from_example != '', (
            'Either fields or fields_from_example must be specified.'
        )
        self.tokenizer = tokenizer

    def __call__(self, example, has_aux=False):
        if has_aux:
            example, *aux = example
        else:
            aux = tuple()
        token_buffer = []
        loss_mask_buffer = []

        if self.config.add_bos_token:
            token_buffer.append(self.tokenizer.bos_token_id)
            loss_mask_buffer.append(0.0)

        if self.config.fields_from_example != '':
            fields = example[self.config.fields_from_example].split(',')
        else:
            fields = self.config.fields.split(',')

        prev_text = ''
        for i, field in enumerate(fields):
            if field.startswith('[') and field.endswith(']'):
                # No loss for this field.
                field = field[1:-1]
                mask = 0.0
            else:
                mask = 1.0

            if field == '<|bos|>':
                token_buffer.append(self.tokenizer.bos_token_id)
                loss_mask_buffer.append(mask)
            elif field == '<|eos|>':
                token_buffer.append(self.tokenizer.eos_token_id)
                loss_mask_buffer.append(mask)
            else:
                subfields = field.split('+')
                text = self.config.subfield_separator.join(
                    [example[subfield] for subfield in subfields]
                )
                if i == 0:
                    text = self.config.prepend_text + text
                if i > 0 and not prev_text.endswith((' ', '\n', '\t')):
                    text = ' ' + text.strip()
                tokens = self.tokenizer.encode(text)
                prev_text = text
                token_buffer.extend(tokens)
                loss_mask_buffer.extend([mask for _ in range(len(tokens))])

        if self.config.add_eos_token:
            token_buffer.append(self.tokenizer.eos_token_id)
            loss_mask_buffer.append(1.0)

        return token_buffer, loss_mask_buffer, *aux


class HuggingfaceDataset(object):
    """ Huggingface dataset, where the dataset is loaded using the huggingface
        datasets.load_dataset() function.
    """

    @staticmethod
    def get_default_config(updates=None):
        config = ConfigDict()
        config.path = 'c4'
        config.name = 'en'
        config.split = 'train'
        config.streaming = False
        config.seq_length = 1024
        config.batch_size = 8
        config.always_start_with_bos = False

        if updates is not None:
            config.update(ConfigDict(updates).copy_and_resolve_references())
        return config

    def __init__(self, config, tokenizer, text_processor):
        self.config = self.get_default_config(config)
        name = self.config.name if self.config.name != '' else None
        split = self.config.split if self.config.split != '' else None
        self._tokenizer = tokenizer
        self._text_processor = text_processor
        self._dataset = load_dataset(
            self.config.path, name, split=split, streaming=self.config.streaming
        )

    def __iter__(self):
        chunk_size = self.config.batch_size * self.config.seq_length
        total_tokens = 0
        while True:
            token_buffer = []
            loss_mask_buffer = []
            for index, example in enumerate(self._dataset):
                tokens, loss_masks = self.text_processor(example)
                token_buffer.extend(tokens)
                loss_mask_buffer.extend(loss_masks)
                while len(token_buffer) > chunk_size + 1:
                    total_tokens += chunk_size
                    metrics = {
                        'dataset_example_index': index,
                        'dataset_total_tokens': total_tokens,
                    }
                    batch = {
                        'input_tokens': np.array(token_buffer[:chunk_size], dtype=np.int32).reshape(
                            self.config.batch_size, -1
                        ),
                        'taret_tokens': np.array(token_buffer[1:chunk_size + 1], dtype=np.int32).reshape(
                            self.config.batch_size, -1
                        ),
                        'loss_masks': np.array(loss_mask_buffer[1:chunk_size + 1], dtype=np.float32).reshape(
                            self.config.batch_size, -1
                        ),
                    }
                    if self.config.always_start_with_bos:
                        batch['input_tokens'][:, 0] = self.tokenizer.bos_token_id
                    yield batch, metrics
                    token_buffer = token_buffer[chunk_size:]
                    loss_mask_buffer = loss_mask_buffer[chunk_size:]

    def __getstate__(self):
        return self.config, self.tokenizer

    def __setstate__(self, state):
        config, tokenizer = state
        self.__init__(config, tokenizer)

    @property
    def seq_length(self):
        return self.config.seq_length

    @property
    def tokenizer(self):
        return self._tokenizer

    @property
    def text_processor(self):
        return self._text_processor

    @property
    def dataset(self):
        return self._dataset

    @property
    def vocab_size(self):
        return len(self._tokenizer)


class JsonDataset(object):
    """ JSON dataset, where each line of the data file contains a JSON
        dictionary with text fields.
    """

    @staticmethod
    def get_default_config(updates=None):
        config = ConfigDict()
        config.path = ''
        config.seq_length = 1024
        config.batch_size = 8
        config.always_start_with_bos = False
        config.start_seek_loc = 0
        config.example_index_at_start = 0
        config.tokens_count_at_start = 0
        config.tokenizer_processes = 1
        config.tokenizer_parallel_chunk_size = 32
        config.tokenizer_parallel_batch_size = 1024
        config.throughput_moving_average = 0.99

        if updates is not None:
            config.update(ConfigDict(updates).copy_and_resolve_references())
        return config

    def __init__(self, config, tokenizer, text_processor):
        self.config = self.get_default_config(config)
        assert self.config.path != ''
        self._tokenizer = tokenizer
        self._text_processor = text_processor
        self._index = self.config.example_index_at_start
        self._file_loc = self.config.start_seek_loc
        self._total_tokens = self.config.tokens_count_at_start

    def parse_json(self, line):
        if not line or line == '\n':
            return None
        try:
            data = json.loads(line)
        except json.decoder.JSONDecodeError:
            print(f'Error parsing json line:\n{line}')
            return None
        return data

    def json_iterator(self):
        with mlxu.open_file(self.config.path, 'r') as fin:
            fin.seek(self._file_loc)
            while True:
                line = fin.readline()
                self._file_loc = fin.tell()
                if not line:   # Reached EOF
                    self._index = 0
                    fin.seek(0)
                    continue

                data = self.parse_json(line)
                if data is not None:
                    # JSON parsing succeeded
                    yield data, self._file_loc, self._index
                self._index += 1

    def batched(self, iterator, batch_size):
        batch = []
        for example in iterator:
            batch.append(example)
            if len(batch) == batch_size:
                yield batch
                batch = []
        if len(batch) > 0:
            yield batch

    def parallel_example_iterator(self):
        if self.config.tokenizer_processes == 1:
            for example, loc, index in self.json_iterator():
                yield self.text_processor((example, loc, index), has_aux=True)
        else:
            process_pool = Pool(self.config.tokenizer_processes)
            batched_iterator = self.batched(
                self.json_iterator(), self.config.tokenizer_parallel_batch_size
            )
            with process_pool as pool:
                map_fn = partial(self.text_processor, has_aux=True)
                next_batch = pool.map_async(
                    map_fn, next(batched_iterator),
                    chunksize=self.config.tokenizer_parallel_chunk_size
                )
                while True:
                    current_batch = next_batch
                    next_batch = pool.map_async(
                        map_fn, next(batched_iterator),
                        chunksize=self.config.tokenizer_parallel_chunk_size
                    )
                    for example in current_batch.get():
                        yield example

    def __iter__(self):
        chunk_size = self.config.batch_size * self.config.seq_length
        token_buffer = []
        loss_mask_buffer = []
<<<<<<< HEAD
        for example in self._finite_json_iterator():
            tokens, loss_masks = self.text_processor(example)
=======
        last_time = 0.0
        average_throughput = 0.0
        for tokens, loss_masks, loc, index in self.parallel_example_iterator():
>>>>>>> aa1c19f8
            token_buffer.extend(tokens)
            loss_mask_buffer.extend(loss_masks)
            while len(token_buffer) > chunk_size + 1:
                self._total_tokens += chunk_size
                average_throughput = (
                    self.config.throughput_moving_average * average_throughput +
                    (1.0 - self.config.throughput_moving_average) * chunk_size / (time.time() - last_time)
                )
                last_time = time.time()
                metrics = {
                    'dataset_file_loc': loc,
                    'dataset_example_index': index,
                    'dataset_total_tokens': self._total_tokens,
                    'dataset_throughput_tps': average_throughput,
                }
                batch = {
                    'input_tokens': np.array(token_buffer[:chunk_size], dtype=np.int32).reshape(
                        self.config.batch_size, -1
                    ),
                    'target_tokens': np.array(token_buffer[1:chunk_size + 1], dtype=np.int32).reshape(
                        self.config.batch_size, -1
                    ),
                    'loss_masks': np.array(loss_mask_buffer[1:chunk_size + 1], dtype=np.float32).reshape(
                        self.config.batch_size, -1
                    ),
                }
                if self.config.always_start_with_bos:
                    batch['input_tokens'][:, 0] = self.tokenizer.bos_token_id
                yield batch, metrics
                token_buffer = token_buffer[chunk_size:]
                loss_mask_buffer = loss_mask_buffer[chunk_size:]

    def get_state_dict(self):
        return dict(
            config=self.config,
            index=self._index,
            file_loc=self._file_loc,
            total_tokens=self._total_tokens,
        )

    def load_state_dict(self, state_dict):
        if 'config' in state_dict:
            self.config.update(ConfigDict(state_dict['config']))
        self._index = state_dict.get('index', self.config.example_index_at_start)
        self._file_loc = state_dict.get('file_loc', self.config.start_seek_loc)
        self._total_tokens = state_dict.get('total_tokens', self.config.tokens_count_at_start)

    def _finite_json_iterator(self):
        with mlxu.open_file(self.config.path, 'r') as fin:
            for line in fin:
                if not line or line == '\n':
                    continue
                try:
                    data = json.loads(line)
                except json.decoder.JSONDecodeError:
                    print(f'Error parsing json line:\n{line}')
                    continue
                yield data


    def __len__(self):
        # multiple by batch size to account for the fact that we
        # will be batching the data.
        return sum(1 for _ in self.__iter__()) * self.config.batch_size

    @property
    def seq_length(self):
        return self.config.seq_length

    @property
    def tokenizer(self):
        return self._tokenizer

    @property
    def text_processor(self):
        return self._text_processor

    @property
    def vocab_size(self):
        return len(self.tokenizer)


class JsonTorchDataset(Dataset):
    @staticmethod
    def get_default_config(updates=None):
        config = ConfigDict()
        config.path = ''
        config.seq_length = 1024
        config.batch_size = 8
        config.num_workers = 0

        if updates is not None:
            config.update(ConfigDict(updates).copy_and_resolve_references())
        return config

    def __init__(self, config, tokenizer, text_processor):
        self.config = self.get_default_config(config)
        self.tokenizer = tokenizer
        self.text_processor = text_processor
        self.vocab_size = len(self.tokenizer)
        self.seq_length = self.config.seq_length
        self.dataset = [x for x in self._load_file()]

    def _json_iterator(self):
        with mlxu.open_file(self.config.path, 'r') as fin:
            for line in fin:
                if not line or line == '\n':
                    continue
                try:
                    data = json.loads(line)
                except json.decoder.JSONDecodeError:
                    print(f'Error parsing json line:\n{line}')
                    continue
                yield data

    def __getitem__(self, idx):
        return self.dataset[idx]

    def _load_file(self):
        for sample in self._json_iterator():
            tokens, loss_masks = self.text_processor(sample)
            # trunacte and pad everything out
            if len(tokens) > self.config.seq_length:
                tokens = tokens[:self.config.seq_length]
                loss_masks = loss_masks[:self.config.seq_length]
            attention_mask = [1] * len(tokens) + [0] * (self.config.seq_length - len(tokens))
            tokens = tokens + [self.tokenizer.pad_token_id] * (self.config.seq_length - len(tokens))
            loss_masks = loss_masks + [0.0] * (self.config.seq_length - len(loss_masks))
            yield (
                np.array(tokens, dtype=np.int32),
                np.array(loss_masks, dtype=np.float32),
                np.array(attention_mask, dtype=np.int32)
            )

    def __len__(self):
        return len(self.dataset)


if __name__ == '__main__':
    from EasyLM.models.llama.llama_model import LLaMATokenizer
    tokenizer = LLaMATokenizer('tokenizer.model')
    text_processor = TextProcessor({'fields': '[prompt],completion'}, tokenizer)
    dataset = JsonTorchDataset({'path': 'debug.jsonl'}, tokenizer, text_processor)
    import pdb; pdb.set_trace()<|MERGE_RESOLUTION|>--- conflicted
+++ resolved
@@ -3,18 +3,9 @@
 import time
 from functools import partial
 import json
-<<<<<<< HEAD
-import collections
-import random
-
-import jax
-import torch
-from torch.utils.data import DataLoader, Dataset
-=======
 from multiprocessing import Pool
 
 import h5py
->>>>>>> aa1c19f8
 import mlxu
 from ml_collections.config_dict import config_dict
 from ml_collections import ConfigDict
@@ -389,14 +380,9 @@
         chunk_size = self.config.batch_size * self.config.seq_length
         token_buffer = []
         loss_mask_buffer = []
-<<<<<<< HEAD
-        for example in self._finite_json_iterator():
-            tokens, loss_masks = self.text_processor(example)
-=======
         last_time = 0.0
         average_throughput = 0.0
         for tokens, loss_masks, loc, index in self.parallel_example_iterator():
->>>>>>> aa1c19f8
             token_buffer.extend(tokens)
             loss_mask_buffer.extend(loss_masks)
             while len(token_buffer) > chunk_size + 1:
